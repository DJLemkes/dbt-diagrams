--- conflicted
+++ resolved
@@ -31,15 +31,10 @@
           cache: poetry
 
       - name: Install dependencies
-<<<<<<< HEAD
-        run: poetry install
-
-=======
         run: |
           cd ..
           make install
       
->>>>>>> 1a841e33
       - name: Build Jaffle Shop dbt docs
         run: |
           source ../.venv/bin/activate
