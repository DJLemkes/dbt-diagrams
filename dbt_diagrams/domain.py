from enum import Enum
import re
from typing import Any, Dict, List, Optional

from pydantic import BaseModel, Field, ConfigDict


class Cardinality(Enum):
    ZERO_OR_ONE = "zero_or_one"
    ONE = "one"
    ZERO_OR_MORE = "zero_or_more"
    ONE_OR_MORE = "one_or_more"

    def as_mermaid_source_str(self) -> str:
        return {
            Cardinality.ZERO_OR_ONE: "|o",
            Cardinality.ONE: "||",
            Cardinality.ZERO_OR_MORE: "}o",
            Cardinality.ONE_OR_MORE: "}|",
        }[self]

    def as_mermaid_target_str(self) -> str:
        return {
            Cardinality.ZERO_OR_ONE: "o|",
            Cardinality.ONE: "||",
            Cardinality.ZERO_OR_MORE: "o{",
            Cardinality.ONE_OR_MORE: "|{",
        }[self]


class MetaERDConnection(BaseModel):
    model_config = ConfigDict(extra="forbid")

    target: str
    source_cardinality: Cardinality
    target_cardinality: Cardinality
    diagram: str = "default"
    label: Optional[str] = None


class MetaERDSection(BaseModel):
    model_config = ConfigDict(extra="forbid")

    connections: List[MetaERDConnection] = Field(default_factory=list)


class Column(BaseModel):
    model_config = ConfigDict(extra="forbid")

    name: str
    type: Optional[str]

    def as_mermaid_column(self) -> str:
        type_str = f"{self.as_mermaid_type()} " if self.type else "UNKNOWN "
        return f"\t{type_str}{self.as_mermaid_name()}"

    def as_mermaid_name(self) -> str:
        # Incoming name string may contain dots in case of nested columns.
        # Example: col_a.nested_a.nested_nested_a.
        # This is not allowed by Mermaid syntax so replace and make
        # col_a[nested_a[nested_nested_a]]
        splitted = self.name.split(".")
        return "".join([f"{x}[" for x in splitted[:-1]]) + splitted[-1] + (len(splitted) - 1) * "]"

    def as_mermaid_type(self) -> Optional[str]:
        if self.type:
            # Type string can come in like
            # STRUCT<a INT64, b NUMERIC> or
            # ARRAY<STRUCT<a INT64, b NUMERIC>>
            # We need to remove the content of the struct type
            # because it's not allowed by Mermaid syntax.
            if "STRUCT" in self.type:
                cleaned_struct_type = re.sub("(.*STRUCT<)(.*?)(>.*)", r"\1\3", self.type)
                return cleaned_struct_type.replace("<", "[").replace(">", "]")
            elif "DECIMAL" in self.type.upper():  # Check uppercase version
                return re.sub(r"DECIMAL\([^)]*\)", "decimal", self.type, flags=re.IGNORECASE)
            else:
                return self.type
        else:
            return None
<<<<<<< HEAD


=======
            
>>>>>>> d248b11c
    @classmethod
    def from_manifest_catalog_node_columns(
        cls, manifest_node_col: Optional[Dict[str, Any]], catalog_node_col: Optional[Dict[str, Any]]
    ) -> "Column":
        if not manifest_node_col and not catalog_node_col:
            raise ValueError("Both manifest and catalog column definitions are empty.")

        col_name = (
            catalog_node_col.get("name") if catalog_node_col else manifest_node_col.get("name")  # type: ignore [union-attr]
        )

        col_type = (
            catalog_node_col.get("type") if catalog_node_col else manifest_node_col.get("data_type")  # type: ignore [union-attr]
        )

        return cls(name=col_name, type=col_type)  # type: ignore [arg-type]


class Table(BaseModel):
    model_config = ConfigDict(extra="forbid")

    model_name: str
    rendered_name: str
    target_database: str
    target_schema: str
    columns: List[Column]

    def as_mermaid_table(self, include_cols=False) -> str:
        if include_cols:
            cols = "\n\t".join([c.as_mermaid_column() for c in self.columns])
            return f"{self.rendered_name}" + " {\n" + f"\t{cols}" + "\n\t}"
        else:
            return self.rendered_name

    @classmethod
    def from_manifest_catalog_nodes(
        cls, manifest_node: Dict[str, Any], catalog_node: Optional[Dict[str, Any]] = None
    ) -> "Table":
        catalog_node_cols = catalog_node.get("columns", {}) if catalog_node else {}
        manifest_node_cols = manifest_node.get("columns", {})
        # TODO: log undocumented cols
        # missing_manifest_col_ids = set(catalog_node_cols.keys()) - set(manifest_node_cols.keys())
        all_col_ids = set(catalog_node_cols.keys()) | set(manifest_node_cols.keys())

        return cls(
            model_name=manifest_node["name"],
            rendered_name=manifest_node["alias"],
            target_database=manifest_node["database"],
            target_schema=manifest_node["schema"],
            # Sort columns alphabetically
            columns=sorted(
                [
                    Column.from_manifest_catalog_node_columns(
                        manifest_node_cols.get(col_id), catalog_node_cols.get(col_id)
                    )
                    for col_id in all_col_ids
                ],
                key=lambda x: x.name,
            ),
        )


class Relation(BaseModel):
    model_config = ConfigDict(extra="forbid")

    diagram: str
    source: Table
    target: Table
    source_cardinality: Cardinality
    target_cardinality: Cardinality
    label: Optional[str]

    def as_mermaid_relation(self) -> str:
        base = (
            f"{self.source.model_name} "
            f"{self.source_cardinality.as_mermaid_source_str()}--"
            f"{self.target_cardinality.as_mermaid_target_str()} "
            f"{self.target.model_name}"
        )
        if self.label:
            return base + f' : "{self.label}"'
        else:
            return base + ' : ""'

    @classmethod
    def from_manifest_node(cls, manifest_node: dict, tables: Dict[str, Table]) -> List["Relation"]:
        try:
            source_model_name = manifest_node["name"]
            source = tables[source_model_name]
            erd_definition = MetaERDSection(**manifest_node["meta"].get("erd", {}))
        except KeyError:
            raise Exception(f"Source table {source_model_name} has not been parsed correctly.")

        output = []
        for conn in erd_definition.connections:
            try:
                target = tables[conn.target]
            except KeyError:
                raise ValueError(
                    f"Target {conn.target} in relation originating from table "
                    f"{source_model_name} does not exist or has not been loaded."
                )

            output.append(
                Relation(
                    diagram=conn.diagram,
                    source=source,
                    target=target,
                    source_cardinality=conn.source_cardinality,
                    target_cardinality=conn.target_cardinality,
                    label=conn.label,
                )
            )

        return output<|MERGE_RESOLUTION|>--- conflicted
+++ resolved
@@ -78,12 +78,7 @@
                 return self.type
         else:
             return None
-<<<<<<< HEAD
 
-
-=======
-            
->>>>>>> d248b11c
     @classmethod
     def from_manifest_catalog_node_columns(
         cls, manifest_node_col: Optional[Dict[str, Any]], catalog_node_col: Optional[Dict[str, Any]]
