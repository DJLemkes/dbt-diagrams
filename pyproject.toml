[tool.poetry]
name = "dbt-diagrams"
version = "0.0.0" # This is dynamically set by poetry-dynamic-versioning
description = "Add Mermaid rendering and model docs based ERDs to your dbt docs"
authors = ["Diederik Jan Lemkes <dj.lemkes@gmail.com>"]
homepage = "https://github.com/DJLemkes/dbt-diagrams"
repository = "https://github.com/DJLemkes/dbt-diagrams"
license = "MIT"
readme = "README.md"
packages = [{ include = "dbt_diagrams" }]
include = ["resources/**"]

[tool.poetry.scripts]
dbt-diagrams = "dbt_diagrams.cli:cli"

[tool.poetry.dependencies]
<<<<<<< HEAD
python = ">=3.9,<3.12"
=======
python = ">=3.9,<3.13"
>>>>>>> 1a841e33
click = "8.1.3"
pyyaml = ">=6.0"
pydantic = "^2.11.5"

playwright = { version = "1.40.0", optional = true }
fastapi = { version = "0.105.0", optional = true }
uvicorn = { extras = ["standard"], version = "0.24.0", optional = true }
python-multipart = { version = "0.0.6", optional = true }

[tool.poetry.extras]
rest_api = ["fastapi", "uvicorn", "python-multipart"]
svg = ["playwright"]
all = ["rest_api", "svg"]

[tool.poetry.group.dev.dependencies]
dbt-core = "<2"
dbt-duckdb = "<2"
ruff = "^0.1.8"
mypy = "^1.2.0"
pytest = "^7.3.1"
types-pyyaml = "^6.0.12.11"

[tool.poetry.requires-plugins]
poetry-dynamic-versioning = { version = ">=1.0.0,<2.0.0", extras = ["plugin"] }

[tool.poetry-dynamic-versioning]
enable = true
vcs = "git"
style = "semver"

[build-system]
requires = ["poetry-core>=2.0.0"]
build-backend = "poetry.core.masonry.api"
[tool.ruff]
line-length = 100

[tool.mypy]
files = "dbt_diagrams/**/*.py"
warn_return_any = true
warn_unused_configs = true<|MERGE_RESOLUTION|>--- conflicted
+++ resolved
@@ -14,11 +14,7 @@
 dbt-diagrams = "dbt_diagrams.cli:cli"
 
 [tool.poetry.dependencies]
-<<<<<<< HEAD
-python = ">=3.9,<3.12"
-=======
 python = ">=3.9,<3.13"
->>>>>>> 1a841e33
 click = "8.1.3"
 pyyaml = ">=6.0"
 pydantic = "^2.11.5"
